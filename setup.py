--- conflicted
+++ resolved
@@ -1,4 +1,3 @@
-<<<<<<< HEAD
 #! /usr/bin/env python
 
 '''Setup file for pyats.contrib
@@ -105,112 +104,4 @@
 
     # non zip-safe (never tested it)
     zip_safe = False,
-)
-=======
-#! /usr/bin/env python
-
-'''Setup file for pyats.contrib
-
-See:
-    https://packaging.python.org/en/latest/distributing.html
-'''
-
-from setuptools import setup, find_packages
-from os import listdir
-from os.path import isfile, join
-
-def read(path):
-    with open(path) as f:
-        return f.read()
-
-def discover_creators():
-    creators = filter(lambda creator: creator not in [
-        '__init__.py',
-        'creator.py',
-        'README.md',
-        'tests'
-    ], listdir('src/pyats/contrib/creators'))
-    creators = [creator.replace('.py', '') for creator in creators]
-    return ['{source} = pyats.contrib.creators.{source}:{source_title}'
-        .format(source=source, source_title=source.title()) \
-            for source in creators]
-
-# launch setup
-setup(
-    name = 'pyats.contrib',
-    version = '20.8',
-
-    # descriptions
-    description = 'Open source package for pyATS framework extensions.',
-    long_description = read('README.md'),
-    long_description_content_type="text/markdown",
-
-    # the project's main homepage.
-    url = 'https://developer.cisco.com/pyats/',
-
-    # author details
-    author = 'Cisco Systems Inc.',
-    author_email = 'pyats-support-ext@cisco.com',
-
-    # project licensing
-    license = 'Apache 2.0',
-
-    classifiers = [
-        'Development Status :: 6 - Mature',
-        'Development Status :: 5 - Production/Stable',
-        'Environment :: Console',
-        'Intended Audience :: Developers',
-        'Intended Audience :: Telecommunications Industry',
-        'Intended Audience :: Information Technology',
-        'Intended Audience :: System Administrators',
-        'License :: OSI Approved :: Apache Software License',
-        'Operating System :: MacOS',
-        'Operating System :: POSIX :: Linux',
-        'Programming Language :: Python :: 3.8',
-        'Programming Language :: Python :: 3.7',
-        'Programming Language :: Python :: 3.6',
-        'Programming Language :: Python :: 3.5',
-        'Programming Language :: Python :: 3 :: Only',
-        'Programming Language :: Python :: Implementation :: CPython',
-        'Topic :: Software Development :: Testing',
-        'Topic :: Software Development :: Build Tools',
-        'Topic :: Software Development :: Libraries',
-        'Topic :: Software Development :: Libraries :: Python Modules',
-    ],
-
-    # uses namespace package
-    namespace_packages = ['pyats'],
-
-    # project packages
-    packages = find_packages(where = 'src'),
-
-    # project directory
-    package_dir = {
-        '': 'src',
-    },
-
-    # additional package data files that goes into the package itself
-    package_data = {},
-
-    # project keywords
-    keywords = 'genie pyats test automation open source contrib',
-
-    entry_points={
-        'pyats.topology.loader': discover_creators(),
-        'pyats.easypy.plugins': [
-            'webex = pyats.contrib.plugins.webex:webex_plugin'
-        ]
-    },
-
-    # package dependencies
-    install_requires=[
-        "ansible", "requests", "xlrd", "xlrd", "xlwt", "xlsxwriter"
-    ],
-
-    # external modules
-    ext_modules = [],
-
-    # non zip-safe (never tested it)
-    zip_safe = False,
-)
->>>>>>> c60bf5ff
+)