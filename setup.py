#! /usr/bin/env python

'''Setup file for pyats.contrib

See:
    https://packaging.python.org/en/latest/distributing.html
'''

from setuptools import setup, find_packages
from os import listdir
from os.path import isfile, join

def read(path):
    with open(path) as f:
        return f.read()

def discover_creators():
    creators = filter(lambda creator: creator not in [
        '__init__.py',
        'creator.py',
        'README.md',
        'tests'
    ], listdir('src/pyats/contrib/creators'))
    creators = [creator.replace('.py', '') for creator in creators]
    return ['{source} = pyats.contrib.creators.{source}:{source_title}'
        .format(source=source, source_title=source.title()) \
            for source in creators]

# launch setup
setup(
    name = 'pyats.contrib',
<<<<<<< HEAD
    version = '20.8.0',
=======
    version = '20.8',
>>>>>>> a405c8bd

    # descriptions
    description = 'Open source package for pyATS framework extensions.',
    long_description = read('README.md'),
    long_description_content_type="text/markdown",

    # the project's main homepage.
    url = 'https://developer.cisco.com/pyats/',

    # author details
    author = 'Cisco Systems Inc.',
    author_email = 'pyats-support-ext@cisco.com',

    # project licensing
    license = 'Apache 2.0',

    classifiers = [
        'Development Status :: 6 - Mature',
        'Development Status :: 5 - Production/Stable',
        'Environment :: Console',
        'Intended Audience :: Developers',
        'Intended Audience :: Telecommunications Industry',
        'Intended Audience :: Information Technology',
        'Intended Audience :: System Administrators',
        'License :: OSI Approved :: Apache Software License',
        'Operating System :: MacOS',
        'Operating System :: POSIX :: Linux',
        'Programming Language :: Python :: 3.8',
        'Programming Language :: Python :: 3.7',
        'Programming Language :: Python :: 3.6',
        'Programming Language :: Python :: 3.5',
        'Programming Language :: Python :: 3 :: Only',
        'Programming Language :: Python :: Implementation :: CPython',
        'Topic :: Software Development :: Testing',
        'Topic :: Software Development :: Build Tools',
        'Topic :: Software Development :: Libraries',
        'Topic :: Software Development :: Libraries :: Python Modules',
    ],

    # uses namespace package
    namespace_packages = ['pyats'],

    # project packages
    packages = find_packages(where = 'src'),

    # project directory
    package_dir = {
        '': 'src',
    },

    # additional package data files that goes into the package itself
    package_data = {},

    # project keywords
    keywords = 'genie pyats test automation open source contrib',

    entry_points={
        'pyats.topology.loader': discover_creators(),
        'pyats.easypy.plugins': [
            'webex = pyats.contrib.plugins.webex:webex_plugin'
        ]
    },

    # package dependencies
    install_requires=[
        "ansible", "requests", "xlrd", "xlrd", "xlwt", "xlsxwriter"
    ],

    # external modules
    ext_modules = [],

    # non zip-safe (never tested it)
    zip_safe = False,
)
<|MERGE_RESOLUTION|>--- conflicted
+++ resolved
@@ -29,11 +29,7 @@
 # launch setup
 setup(
     name = 'pyats.contrib',
-<<<<<<< HEAD
-    version = '20.8.0',
-=======
     version = '20.8',
->>>>>>> a405c8bd
 
     # descriptions
     description = 'Open source package for pyATS framework extensions.',
@@ -107,4 +103,4 @@
 
     # non zip-safe (never tested it)
     zip_safe = False,
-)
+)